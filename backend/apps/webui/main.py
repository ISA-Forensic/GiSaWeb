from fastapi import FastAPI
from fastapi.responses import StreamingResponse
from fastapi.middleware.cors import CORSMiddleware
from apps.webui.routers import (
    auths,
    users,
    chats,
    documents,
    tools,
    models,
    prompts,
    configs,
    memories,
    utils,
    files,
    functions,
)
from apps.webui.models.functions import Functions
from apps.webui.models.models import Models
from apps.webui.utils import load_function_module_by_id

from utils.misc import (
    openai_chat_chunk_message_template,
    openai_chat_completion_message_template,
    apply_model_params_to_body_openai,
    apply_model_system_prompt_to_body,
)

from utils.tools import get_tools

from config import (
    SHOW_ADMIN_DETAILS,
    ADMIN_EMAIL,
    WEBUI_AUTH,
    DEFAULT_MODELS,
    DEFAULT_PROMPT_SUGGESTIONS,
    DEFAULT_USER_ROLE,
    ENABLE_SIGNUP,
    ENABLE_LOGIN_FORM,
    USER_PERMISSIONS,
    WEBHOOK_URL,
    WEBUI_AUTH_TRUSTED_EMAIL_HEADER,
    WEBUI_AUTH_TRUSTED_NAME_HEADER,
    JWT_EXPIRES_IN,
    WEBUI_BANNERS,
    ENABLE_COMMUNITY_SHARING,
    ENABLE_MESSAGE_RATING,
    AppConfig,
    OAUTH_USERNAME_CLAIM,
    OAUTH_PICTURE_CLAIM,
    OAUTH_EMAIL_CLAIM,
    CORS_ALLOW_ORIGIN,
)

from apps.socket.main import get_event_call, get_event_emitter

import inspect
import json
import logging

from typing import Iterator, Generator, AsyncGenerator
from pydantic import BaseModel

app = FastAPI()

log = logging.getLogger(__name__)

app.state.config = AppConfig()

app.state.config.ENABLE_SIGNUP = ENABLE_SIGNUP
app.state.config.ENABLE_LOGIN_FORM = ENABLE_LOGIN_FORM
app.state.config.JWT_EXPIRES_IN = JWT_EXPIRES_IN
app.state.AUTH_TRUSTED_EMAIL_HEADER = WEBUI_AUTH_TRUSTED_EMAIL_HEADER
app.state.AUTH_TRUSTED_NAME_HEADER = WEBUI_AUTH_TRUSTED_NAME_HEADER


app.state.config.SHOW_ADMIN_DETAILS = SHOW_ADMIN_DETAILS
app.state.config.ADMIN_EMAIL = ADMIN_EMAIL


app.state.config.DEFAULT_MODELS = DEFAULT_MODELS
app.state.config.DEFAULT_PROMPT_SUGGESTIONS = DEFAULT_PROMPT_SUGGESTIONS
app.state.config.DEFAULT_USER_ROLE = DEFAULT_USER_ROLE
app.state.config.USER_PERMISSIONS = USER_PERMISSIONS
app.state.config.WEBHOOK_URL = WEBHOOK_URL
app.state.config.BANNERS = WEBUI_BANNERS

app.state.config.ENABLE_COMMUNITY_SHARING = ENABLE_COMMUNITY_SHARING
app.state.config.ENABLE_MESSAGE_RATING = ENABLE_MESSAGE_RATING

app.state.config.OAUTH_USERNAME_CLAIM = OAUTH_USERNAME_CLAIM
app.state.config.OAUTH_PICTURE_CLAIM = OAUTH_PICTURE_CLAIM
app.state.config.OAUTH_EMAIL_CLAIM = OAUTH_EMAIL_CLAIM

app.state.MODELS = {}
app.state.TOOLS = {}
app.state.FUNCTIONS = {}

app.add_middleware(
    CORSMiddleware,
    allow_origins=CORS_ALLOW_ORIGIN,
    allow_credentials=True,
    allow_methods=["*"],
    allow_headers=["*"],
)


app.include_router(configs.router, prefix="/configs", tags=["configs"])
app.include_router(auths.router, prefix="/auths", tags=["auths"])
app.include_router(users.router, prefix="/users", tags=["users"])
app.include_router(chats.router, prefix="/chats", tags=["chats"])

app.include_router(documents.router, prefix="/documents", tags=["documents"])
app.include_router(models.router, prefix="/models", tags=["models"])
app.include_router(prompts.router, prefix="/prompts", tags=["prompts"])

app.include_router(memories.router, prefix="/memories", tags=["memories"])
app.include_router(files.router, prefix="/files", tags=["files"])
app.include_router(tools.router, prefix="/tools", tags=["tools"])
app.include_router(functions.router, prefix="/functions", tags=["functions"])

app.include_router(utils.router, prefix="/utils", tags=["utils"])


@app.get("/")
async def get_status():
    return {
        "status": True,
        "auth": WEBUI_AUTH,
        "default_models": app.state.config.DEFAULT_MODELS,
        "default_prompt_suggestions": app.state.config.DEFAULT_PROMPT_SUGGESTIONS,
    }


def get_function_module(pipe_id: str):
    # Check if function is already loaded
    if pipe_id not in app.state.FUNCTIONS:
        function_module, _, _ = load_function_module_by_id(pipe_id)
        app.state.FUNCTIONS[pipe_id] = function_module
    else:
        function_module = app.state.FUNCTIONS[pipe_id]

    if hasattr(function_module, "valves") and hasattr(function_module, "Valves"):
        valves = Functions.get_function_valves_by_id(pipe_id)
        function_module.valves = function_module.Valves(**(valves if valves else {}))
    return function_module


async def get_pipe_models():
    pipes = Functions.get_functions_by_type("pipe", active_only=True)
    pipe_models = []

    for pipe in pipes:
        function_module = get_function_module(pipe.id)

        # Check if function is a manifold
        if hasattr(function_module, "pipes"):
            manifold_pipes = []

            # Check if pipes is a function or a list
            if callable(function_module.pipes):
                manifold_pipes = function_module.pipes()
            else:
                manifold_pipes = function_module.pipes

            for p in manifold_pipes:
                manifold_pipe_id = f'{pipe.id}.{p["id"]}'
                manifold_pipe_name = p["name"]

                if hasattr(function_module, "name"):
                    manifold_pipe_name = f"{function_module.name}{manifold_pipe_name}"

                pipe_flag = {"type": pipe.type}
                if hasattr(function_module, "ChatValves"):
                    pipe_flag["valves_spec"] = function_module.ChatValves.schema()

                pipe_models.append(
                    {
                        "id": manifold_pipe_id,
                        "name": manifold_pipe_name,
                        "object": "model",
                        "created": pipe.created_at,
                        "owned_by": "openai",
                        "pipe": pipe_flag,
                    }
                )
        else:
            pipe_flag = {"type": "pipe"}
            if hasattr(function_module, "ChatValves"):
                pipe_flag["valves_spec"] = function_module.ChatValves.schema()

            pipe_models.append(
                {
                    "id": pipe.id,
                    "name": pipe.name,
                    "object": "model",
                    "created": pipe.created_at,
                    "owned_by": "openai",
                    "pipe": pipe_flag,
                }
            )

    return pipe_models


async def execute_pipe(pipe, params):
    if inspect.iscoroutinefunction(pipe):
        return await pipe(**params)
    else:
        return pipe(**params)


async def get_message_content(res: str | Generator | AsyncGenerator) -> str:
    if isinstance(res, str):
        return res
    if isinstance(res, Generator):
        return "".join(map(str, res))
    if isinstance(res, AsyncGenerator):
        return "".join([str(stream) async for stream in res])


def process_line(form_data: dict, line):
    if isinstance(line, BaseModel):
        line = line.model_dump_json()
        line = f"data: {line}"
    if isinstance(line, dict):
        line = f"data: {json.dumps(line)}"

    try:
        line = line.decode("utf-8")
    except Exception:
        pass

    if line.startswith("data:"):
        return f"{line}\n\n"
    else:
        line = openai_chat_chunk_message_template(form_data["model"], line)
        return f"data: {json.dumps(line)}\n\n"


def get_pipe_id(form_data: dict) -> str:
    pipe_id = form_data["model"]
    if "." in pipe_id:
        pipe_id, _ = pipe_id.split(".", 1)
    print(pipe_id)
    return pipe_id


def get_function_params(function_module, form_data, user, extra_params=None):
    if extra_params is None:
        extra_params = {}

    pipe_id = get_pipe_id(form_data)

    # Get the signature of the function
    sig = inspect.signature(function_module.pipe)
    params = {"body": form_data} | {
        k: v for k, v in extra_params.items() if k in sig.parameters
    }

    if "__user__" in params and hasattr(function_module, "UserValves"):
        user_valves = Functions.get_user_valves_by_id_and_user_id(pipe_id, user.id)
        try:
            params["__user__"]["valves"] = function_module.UserValves(**user_valves)
        except Exception as e:
            log.exception(e)
            params["__user__"]["valves"] = function_module.UserValves()

    return params


async def generate_function_chat_completion(form_data, user):
    model_id = form_data.get("model")
    model_info = Models.get_model_by_id(model_id)

    metadata = form_data.pop("metadata", {})

    files = metadata.get("files", [])
    tool_ids = metadata.get("tool_ids", [])
    # Check if tool_ids is None
    if tool_ids is None:
        tool_ids = []

    __event_emitter__ = None
    __event_call__ = None
    __task__ = None

    if metadata:
        if all(k in metadata for k in ("session_id", "chat_id", "message_id")):
            __event_emitter__ = get_event_emitter(metadata)
            __event_call__ = get_event_call(metadata)
        __task__ = metadata.get("task", None)

    extra_params = {
        "__event_emitter__": __event_emitter__,
        "__event_call__": __event_call__,
        "__task__": __task__,
        "__user__": {
            "id": user.id,
            "email": user.email,
            "name": user.name,
            "role": user.role,
        },
        "__tools__": get_tools(
            app,
            tool_ids,
            user,
            {
                **extra_params,
                "__model__": app.state.MODELS[form_data["model"]],
                "__messages__": form_data["messages"],
                "__files__": files,
            },
        ),
    }
<<<<<<< HEAD
=======

    extra_params["__tools__"] = get_tools(
        app,
        tool_ids,
        user,
        {
            **extra_params,
            "__model__": app.state.MODELS[form_data["model"]],
            "__messages__": form_data["messages"],
            "__files__": files,
        },
    )
>>>>>>> 1c89c91f

    if model_info:
        if model_info.base_model_id:
            form_data["model"] = model_info.base_model_id

        params = model_info.params.model_dump()
        form_data = apply_model_params_to_body_openai(params, form_data)
        form_data = apply_model_system_prompt_to_body(params, form_data, user)

    pipe_id = get_pipe_id(form_data)
    function_module = get_function_module(pipe_id)

    pipe = function_module.pipe
    params = get_function_params(function_module, form_data, user, extra_params)

    if form_data["stream"]:

        async def stream_content():
            try:
                res = await execute_pipe(pipe, params)

                # Directly return if the response is a StreamingResponse
                if isinstance(res, StreamingResponse):
                    async for data in res.body_iterator:
                        yield data
                    return
                if isinstance(res, dict):
                    yield f"data: {json.dumps(res)}\n\n"
                    return

            except Exception as e:
                print(f"Error: {e}")
                yield f"data: {json.dumps({'error': {'detail':str(e)}})}\n\n"
                return

            if isinstance(res, str):
                message = openai_chat_chunk_message_template(form_data["model"], res)
                yield f"data: {json.dumps(message)}\n\n"

            if isinstance(res, Iterator):
                for line in res:
                    yield process_line(form_data, line)

            if isinstance(res, AsyncGenerator):
                async for line in res:
                    yield process_line(form_data, line)

            if isinstance(res, str) or isinstance(res, Generator):
                finish_message = openai_chat_chunk_message_template(
                    form_data["model"], ""
                )
                finish_message["choices"][0]["finish_reason"] = "stop"
                yield f"data: {json.dumps(finish_message)}\n\n"
                yield "data: [DONE]"

        return StreamingResponse(stream_content(), media_type="text/event-stream")
    else:
        try:
            res = await execute_pipe(pipe, params)

        except Exception as e:
            print(f"Error: {e}")
            return {"error": {"detail": str(e)}}

        if isinstance(res, StreamingResponse) or isinstance(res, dict):
            return res
        if isinstance(res, BaseModel):
            return res.model_dump()

        message = await get_message_content(res)
        return openai_chat_completion_message_template(form_data["model"], message)<|MERGE_RESOLUTION|>--- conflicted
+++ resolved
@@ -313,22 +313,8 @@
             },
         ),
     }
-<<<<<<< HEAD
-=======
-
-    extra_params["__tools__"] = get_tools(
-        app,
-        tool_ids,
-        user,
-        {
-            **extra_params,
-            "__model__": app.state.MODELS[form_data["model"]],
-            "__messages__": form_data["messages"],
-            "__files__": files,
-        },
-    )
->>>>>>> 1c89c91f
-
+    
+    
     if model_info:
         if model_info.base_model_id:
             form_data["model"] = model_info.base_model_id
